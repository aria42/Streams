--- conflicted
+++ resolved
@@ -14,7 +14,6 @@
 <div id="content">
     <div id="title">C++ Streams</div>
 
-<<<<<<< HEAD
     <div id="links">
         <a href="https://github.com/jscheiny/Streams/archive/master.zip">Download Streams</a>
         <span class="sep">|</span>
@@ -22,16 +21,6 @@
         <span class="sep">|</span>
         <a href="api.html">API Reference</a>
     </div>
-=======
-    <p>Streams is a C++ library that provides lazy evaluation and functional-style
-    transformations on the data, to ease the use of C++ standard library containers
-    and algorithms. Streams support many common functional operations such as
-    map, filter, and reduce, as well as various other useful operations such as
-    various set operations (union, intersection, difference), partial sum, and
-    adjacent difference, as well as many others.
-    Please visit the <a target="blank" href="https://github.com/jscheiny/Streams">Github</a>
-    page to download and try it yourself.</p> 
->>>>>>> 0d7ce719
 
     <p>Streams is a C++14 library that provides lazy evaluation and functional-style
     transformations on the data, to ease the use of C++ standard library containers
